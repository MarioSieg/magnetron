--- conflicted
+++ resolved
@@ -3999,116 +3999,9 @@
     return target;
 }
 
-<<<<<<< HEAD
 static MAG_COLDPROC void mag_graphviz_dump(const mag_tensor_t* node, FILE *fp, mag_hashset_t* visited) {
     if (mag_hashset_contains_key(visited, node)) return;
     mag_hashset_insert(visited, node);
-=======
-mag_tensor_t* mag_tensor_load_image(mag_ctx_t* ctx, const char* file, mag_color_channels_t channels, uint32_t resize_w, uint32_t resize_h) {
-    uint8_t* (*loader)(const char*, uint32_t(*)[3], mag_color_channels_t) = ctx->image_load_fn;
-    void (*load_free)(uint8_t*) = ctx->image_load_free_fn;
-    mag_assert(loader && load_free, "Image loader not set");
-    uint32_t whc[3] = {0};
-    uint8_t* src = (*loader)(file, &whc, channels);
-    mag_assert(src, "Failed to load tensor from image: '%s'", file);
-    if (resize_w && resize_h) { /* Resize requested. */
-        float* ori = (*mag_alloc)(NULL, whc[2]*whc[1]*whc[0]*sizeof(*ori));
-        for (int64_t k=0; k < whc[2]; ++k) { /* Convert from interleaved to planar representation. */
-            for (int64_t j=0; j < whc[1]; ++j) {
-                for (int64_t i=0; i < whc[0]; ++i) {
-                    ori[i + whc[0]*j + whc[0]*whc[1]*k] = (float)src[k + whc[2]*i + whc[2]*whc[0]*j] / 255.0f;  /* Normalize pixel values to [0, 1] */
-                }
-            }
-        }
-        mag_tensor_t* t = mag_tensor_create_3d(ctx, MAG_DTYPE_E8M23, whc[2], resize_h, resize_w);
-        float* dst = mag_tensor_data_ptr(t);
-        float* part = (*mag_alloc)(NULL, whc[2] * whc[1] * resize_w * sizeof(*part));
-        float ws = (float)(whc[0] - 1)/(float)(resize_w - 1);
-        float hs = (float)(whc[1] - 1)/(float)(resize_h - 1);
-        for (uint32_t k = 0; k < whc[2]; ++k){
-            for (uint32_t r = 0; r < whc[1]; ++r) {
-                for (uint32_t c = 0; c < resize_w; ++c) {
-                    float val = 0;
-                    if (c == resize_w - 1 || whc[0] == 1) {
-                        val = ori[k*(whc[0])*(whc[1]) + r*(whc[0]) + (whc[0] - 1)];
-                    } else {
-                        float sx = (float)c*ws;
-                        uint32_t ix = (uint32_t)sx;
-                        float dx = sx - (float)ix;
-                        val = (1-dx) * (ori[k*(whc[0])*(whc[1]) + r*(whc[0]) + ix]) + dx*(ori[k*(whc[0])*(whc[1]) + r*(whc[0]) + (ix + 1)]);
-                    }
-                    part[k * resize_w * (whc[1]) + r * resize_w + c] = val;
-                }
-            }
-        }
-        for (uint32_t k = 0; k < whc[2]; ++k) {
-            for (uint32_t r = 0; r < resize_h; ++r) {
-                float sy = (float)r*hs;
-                uint32_t iy = (uint32_t)sy;
-                float dy = sy - (float)iy;
-                for (uint32_t c = 0; c < resize_w; ++c) {
-                    float val = (1-dy)*(part[k * resize_w * whc[1] + iy * resize_w + c]);
-                    dst[k * resize_w * resize_h + r * resize_w + c] = val;
-                }
-                if (r == resize_h - 1 || whc[1] == 1) continue;
-                for (uint32_t c = 0; c < resize_w; ++c) {
-                    float val = dy*(part[k * resize_w * (whc[1]) + (iy + 1) * resize_w + c]);
-                    dst[k * resize_w * resize_h + r * resize_w + c] += val;
-                }
-            }
-        }
-        (*mag_alloc)(ori, 0);
-        (*mag_alloc)(part, 0);
-        mag_assert(resize_w * resize_h * whc[2] == mag_tensor_numel(t), "Buffer size mismatch: %zu != %zu", resize_w * resize_h * whc[2], (size_t)mag_tensor_numel(t));
-        (*load_free)(src);
-        mag_log_info("Loaded and resized tensor from image: %s, %u x %u x %u", file, resize_w, resize_h, whc[2]);
-        return t;
-    }
-    mag_tensor_t* t = mag_tensor_create_3d(ctx, MAG_DTYPE_E8M23, whc[2], whc[1], whc[0]);
-    float* dst = mag_tensor_data_ptr(t);
-    for (int64_t k = 0; k < whc[2]; ++k) { /* Convert from interleaved to planar representation. */
-        for (int64_t j = 0; j < whc[1]; ++j) {
-            for (int64_t i = 0; i < whc[0]; ++i) {
-                dst[i + whc[0]*j + whc[0]*whc[1]*k] = (float)src[k + whc[2]*i + whc[2]*whc[0]*j] / 255.0f;  /* Normalize pixel values to [0, 1] */
-            }
-        }
-    }
-    mag_assert(whc[0]*whc[1]*whc[2] == mag_tensor_numel(t), "Buffer size mismatch: %zu != %zu", whc[0]*whc[1]*whc[2], (size_t)mag_tensor_numel(t));
-    (*load_free)(src);
-    mag_log_info("Loaded tensor from image: %s, %u x %u x %u", file, whc[0], whc[1], whc[2]);
-    return t;
-}
-
-void mag_tensor_save_image(const mag_tensor_t* t, const char* file) {
-    bool (*saver)(const char*, const uint8_t*, const uint32_t(*)[3]) = t->ctx->image_save_fn;
-    mag_assert(saver, "Image saver not set");
-    int64_t rank = mag_tensor_rank(t);
-    mag_assert(rank == 3, "Tensor rank must be 3, but is: %" PRIi64, (size_t)rank);
-    int64_t w = mag_tensor_image_width(t);
-    int64_t h = mag_tensor_image_height(t);
-    int64_t c = mag_tensor_image_channels(t);
-    mag_assert(c == 1 || c == 3 || c == 4, "Invalid number of channels: %zu", (size_t)c);
-    mag_assert(w*h*c == mag_tensor_numel(t), "Buffer size mismatch: %zu != %zu", w*h*c, (size_t)mag_tensor_numel(t));
-    uint8_t* dst = (*mag_alloc)(NULL, w*h*c); /* Allocate memory for image data */
-    const float* src = mag_tensor_data_ptr(t);
-    for (int64_t k = 0; k < c; ++k) /* Convert from planar to interleaved format. */
-        for (int64_t i = 0; i < w*h; ++i)
-            dst[i*c + k] = (uint8_t)(src[i + k*w*h]*255.0f);
-    const uint32_t whc[3] = {(uint32_t)w,(uint32_t)h,(uint32_t)c};
-    mag_assert((*saver)(file, dst, &whc), "Failed to save tensor to image: %s", file);
-    (*mag_alloc)(dst, 0); /* Free image data */
-    mag_log_info("Saved tensor to image: %s, width: %d, height: %d, channels: %d", file, (int)w, (int)h, (int)c);
-}
-
-static void mag_graphviz_dump(const mag_tensor_t* node, FILE *fp, const mag_tensor_t*** visited, size_t* len, size_t* cap) { /* TODO this function generates a wrong non DAG sometimes, needs to be fixed */
-    for (size_t i = 0; i < *len; ++i)
-        if ((*visited)[i] == node)
-            return;
-    if (*len >= *cap)
-        *visited = (*mag_alloc)(*visited, ((*cap <<= 1) * sizeof(mag_tensor_t*)));
-    (*visited)[*len] = node;
-    (*len)++;
->>>>>>> c90e00ab
     bool is_input = true;
     for (unsigned i = 0; i < MAG_MAX_INPUT_TENSORS; ++i) {
         if (node->op_inputs[i] != NULL) {
