--- conflicted
+++ resolved
@@ -27,13 +27,8 @@
 
 TEST(core, profiler_big_dims) {
     mag_ctx_t* ctx = mag_ctx_create(MAG_COMPUTE_DEVICE_TYPE_CPU);
-<<<<<<< HEAD
-    mag_ctx_profiler_start(ctx);
-    mag_tensor_t* A = mag_tensor_create_6d(ctx, MAG_DTYPE_F32, 32, 32, 4, 4, 4, 4);
-=======
     mag_ctx_profile_start_recording(ctx);
     mag_tensor_t* A = mag_tensor_create_6d(ctx, MAG_DTYPE_E8M23, 32, 32, 4, 4, 4, 4);
->>>>>>> c90e00ab
     mag_tensor_t* B = mag_sin(A);
     mag_tensor_t* C = mag_cos(B);
     [[maybe_unused]]
